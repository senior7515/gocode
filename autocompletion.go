--- conflicted
+++ resolved
@@ -143,13 +143,317 @@
 $$
 `
 
-<<<<<<< HEAD
-=======
+type AutoCompleteContext struct {
+	current *PackageFile            // currently editted file
+	others  map[string]*PackageFile // other files
+
+	mcache map[string]*ModuleCache // modules cache
+	pkg    *Scope
+	uni    *Scope
+}
+
+func NewAutoCompleteContext() *AutoCompleteContext {
+	self := new(AutoCompleteContext)
+	self.current = NewPackageFile("", "")
+	self.others = make(map[string]*PackageFile)
+	self.mcache = make(map[string]*ModuleCache)
+	self.pkg = NewScope(nil)
+	self.addBuiltinUnsafe()
+	self.createUniverseScope()
+	return self
+}
+
 func (self *AutoCompleteContext) addBuiltinUnsafe() {
 	module := NewModuleCacheForever("unsafe", "unsafe")
 	module.processPackageData(builtinUnsafePackage)
 	self.mcache["unsafe"] = module
 }
+
+func (self *AutoCompleteContext) updateOtherPackageFiles() {
+	packageName := self.current.packageName
+	filename := self.current.name
+
+	dir, file := path.Split(filename)
+	filesInDir, err := ioutil.ReadDir(dir)
+	if err != nil {
+		panic(err.String())
+	}
+
+	newothers := make(map[string]*PackageFile)
+	for _, stat := range filesInDir {
+		ok, _ := path.Match("*.go", stat.Name)
+		if ok && stat.Name != file {
+			filepath := path.Join(dir, stat.Name)
+			oldother, ok := self.others[filepath]
+			if ok && oldother.packageName == packageName {
+				newothers[filepath] = oldother
+			} else {
+				pkg := filePackageName(filepath)
+				if pkg == packageName {
+					newothers[filepath] = NewPackageFile(filepath, packageName)
+				}
+			}
+		}
+	}
+	self.others = newothers
+}
+
+func (self *AutoCompleteContext) appendModulesFromFile(ms map[string]*ModuleCache, f *PackageFile) {
+	for _, m := range f.modules {
+		if _, ok := ms[m.name]; ok {
+			continue
+		}
+		if mod, ok := self.mcache[m.name]; ok {
+			ms[m.name] = mod
+		} else {
+			mod = NewModuleCache(m.name, m.path)
+			ms[m.name] = mod
+			self.mcache[m.name] = mod
+		}
+	}
+}
+
+func (self *AutoCompleteContext) updateCaches() {
+	// temporary map for modules that we need to check for a cache expiration
+	// map is used as a set of unique items to prevent double checks
+	ms := make(map[string]*ModuleCache)
+
+	stage1 := make(chan *PackageFile)
+	stage2 := make(chan bool)
+
+	// start Stage 1 for the other files
+	for _, other := range self.others {
+		go other.updateCache(stage1, stage2)
+	}
+
+	// while Stage 1 of the other files is in the process, collect import
+	// information from the currently editted file
+	self.appendModulesFromFile(ms, self.current)
+
+	// when Stage 1 is done, collect other files import information
+	for _ = range self.others {
+		f := <-stage1
+		self.appendModulesFromFile(ms, f)
+	}
+
+	// initiate module cache update
+	done := make(chan bool)
+	for _, m := range ms {
+		go func(m *ModuleCache) {
+			m.updateCache()
+			done <- true
+		}(m)
+	}
+
+	// wait for its completion
+	for _ = range ms {
+		<-done
+	}
+
+	// update imports and start Stage 2 for the other files
+	self.fixupModules(self.current)
+	for _, f := range self.others {
+		self.fixupModules(f)
+		f.stage2go <- true
+	}
+
+	// wait for its completion
+	for _ = range self.others {
+		<-stage2
+	}
+}
+
+func (self *AutoCompleteContext) makeDeclSet(scope *Scope) map[string]*Decl {
+	set := make(map[string]*Decl, len(self.pkg.entities)*2)
+	makeDeclSetRecursive(set, scope)
+	return set
+}
+
+// Makes all PackageFile module entries valid (e.g. pointing to a real modules in
+// the cache).
+func (self *AutoCompleteContext) fixupModules(f *PackageFile) {
+	for i := range f.modules {
+		name := f.modules[i].name
+		if f.modules[i].alias == "" {
+			f.modules[i].alias = self.mcache[name].defalias
+		}
+		f.modules[i].module = self.mcache[name].main
+	}
+}
+
+func (self *AutoCompleteContext) mergeDeclsFromFile(file *PackageFile) {
+	for _, d := range file.decls {
+		self.pkg.mergeDecl(d)
+	}
+	file.filescope.parent = self.pkg
+}
+
+func (self *AutoCompleteContext) createUniverseScope() {
+	builtin := ast.NewIdent("built-in")
+	self.uni = NewScope(nil)
+	self.uni.addNamedDecl(NewDeclTyped("bool", DECL_TYPE, builtin, self.uni))
+	self.uni.addNamedDecl(NewDeclTyped("byte", DECL_TYPE, builtin, self.uni))
+	self.uni.addNamedDecl(NewDeclTyped("complex64", DECL_TYPE, builtin, self.uni))
+	self.uni.addNamedDecl(NewDeclTyped("complex128", DECL_TYPE, builtin, self.uni))
+	self.uni.addNamedDecl(NewDeclTyped("float32", DECL_TYPE, builtin, self.uni))
+	self.uni.addNamedDecl(NewDeclTyped("float64", DECL_TYPE, builtin, self.uni))
+	self.uni.addNamedDecl(NewDeclTyped("int8", DECL_TYPE, builtin, self.uni))
+	self.uni.addNamedDecl(NewDeclTyped("int16", DECL_TYPE, builtin, self.uni))
+	self.uni.addNamedDecl(NewDeclTyped("int32", DECL_TYPE, builtin, self.uni))
+	self.uni.addNamedDecl(NewDeclTyped("int64", DECL_TYPE, builtin, self.uni))
+	self.uni.addNamedDecl(NewDeclTyped("string", DECL_TYPE, builtin, self.uni))
+	self.uni.addNamedDecl(NewDeclTyped("uint8", DECL_TYPE, builtin, self.uni))
+	self.uni.addNamedDecl(NewDeclTyped("uint16", DECL_TYPE, builtin, self.uni))
+	self.uni.addNamedDecl(NewDeclTyped("uint32", DECL_TYPE, builtin, self.uni))
+	self.uni.addNamedDecl(NewDeclTyped("uint64", DECL_TYPE, builtin, self.uni))
+	self.uni.addNamedDecl(NewDeclTyped("complex", DECL_TYPE, builtin, self.uni))
+	self.uni.addNamedDecl(NewDeclTyped("float", DECL_TYPE, builtin, self.uni))
+	self.uni.addNamedDecl(NewDeclTyped("int", DECL_TYPE, builtin, self.uni))
+	self.uni.addNamedDecl(NewDeclTyped("uint", DECL_TYPE, builtin, self.uni))
+	self.uni.addNamedDecl(NewDeclTyped("uintptr", DECL_TYPE, builtin, self.uni))
+
+	self.uni.addNamedDecl(NewDeclTyped("true", DECL_CONST, builtin, self.uni))
+	self.uni.addNamedDecl(NewDeclTyped("false", DECL_CONST, builtin, self.uni))
+	self.uni.addNamedDecl(NewDeclTyped("iota", DECL_CONST, builtin, self.uni))
+	self.uni.addNamedDecl(NewDeclTyped("nil", DECL_CONST, builtin, self.uni))
+
+	self.uni.addNamedDecl(NewDeclTypedNamed("cap", DECL_FUNC, "func(container) int", self.uni))
+	self.uni.addNamedDecl(NewDeclTypedNamed("close", DECL_FUNC, "func(channel)", self.uni))
+	self.uni.addNamedDecl(NewDeclTypedNamed("closed", DECL_FUNC, "func(channel) bool", self.uni))
+	self.uni.addNamedDecl(NewDeclTypedNamed("cmplx", DECL_FUNC, "func(real, imag)", self.uni))
+	self.uni.addNamedDecl(NewDeclTypedNamed("copy", DECL_FUNC, "func(dst, src)", self.uni))
+	self.uni.addNamedDecl(NewDeclTypedNamed("imag", DECL_FUNC, "func(complex)", self.uni))
+	self.uni.addNamedDecl(NewDeclTypedNamed("len", DECL_FUNC, "func(container) int", self.uni))
+	self.uni.addNamedDecl(NewDeclTypedNamed("make", DECL_FUNC, "func(type, len[, cap]) type", self.uni))
+	self.uni.addNamedDecl(NewDeclTypedNamed("new", DECL_FUNC, "func(type) *type", self.uni))
+	self.uni.addNamedDecl(NewDeclTypedNamed("panic", DECL_FUNC, "func(interface{})", self.uni))
+	self.uni.addNamedDecl(NewDeclTypedNamed("print", DECL_FUNC, "func(...interface{})", self.uni))
+	self.uni.addNamedDecl(NewDeclTypedNamed("println", DECL_FUNC, "func(...interface{})", self.uni))
+	self.uni.addNamedDecl(NewDeclTypedNamed("real", DECL_FUNC, "func(complex)", self.uni))
+	self.uni.addNamedDecl(NewDeclTypedNamed("recover", DECL_FUNC, "func() interface{}", self.uni))
+}
+
+func (self *AutoCompleteContext) mergeDecls() {
+	self.pkg = NewScope(self.uni)
+	self.mergeDeclsFromFile(self.current)
+	for _, file := range self.others {
+		self.mergeDeclsFromFile(file)
+	}
+}
+
+// returns three slices of the same length containing:
+// 1. apropos names
+// 2. apropos types (pretty-printed)
+// 3. apropos classes
+// and length of the part that should be replaced (if any)
+func (self *AutoCompleteContext) Apropos(file []byte, filename string, cursor int) ([]string, []string, []string, int) {
+	var curctx ProcessDataContext
+
+	self.current.cursor = cursor
+	self.current.name = filename
+
+	// Update caches and parse the current file.
+	// This process is quite complicated, because I was trying to design it in a 
+	// concurrent fashion. Apparently I'm not really good at that. Hopefully 
+	// will be better in future.
+
+	// Stage 1:
+	// - parses file to AST
+	// - figures out package name
+	// - processes imports
+	self.current.processDataStage1(file, &curctx)
+	if filename != "" {
+		// If filename was provided, we're trying to find other package file of the
+		// currently editted package. And the function should be executed after 
+		// Stage 1, because we need to know the package name.
+		self.updateOtherPackageFiles()
+	}
+
+	// Updates cache of other files and modules. See the function for details of
+	// the process.
+	self.updateCaches()
+
+	// TODO: this stage exists due to previous foreignification requirement thing.
+	// Probably we can get rid of that. Files don't need valid import information
+	// unless we're doing type inference and it happens only in Stage 3.
+	// TODO: merge Stage 1 and Stage 2 for the other files and for the current file.
+
+	// Stage 2:
+	// - applies import information to the current file
+	// - processes top level declarations
+	self.current.processDataStage2(&curctx)
+
+	// At this point we have collected all top level declarations, now we need to
+	// merge them in the common package block.
+	self.mergeDecls()
+
+	// Stage 3:
+	// - process local statements (e.g. those that are in a function where cursor is)
+	self.current.processDataStage3(&curctx)
+
+	b := NewOutBuffers(self)
+
+	partial := 0
+	da := self.deduceDecl(file, cursor)
+	if da != nil {
+		class := -1
+		switch da.Partial {
+		case "const":
+			class = DECL_CONST
+		case "var":
+			class = DECL_VAR
+		case "type":
+			class = DECL_TYPE
+		case "func":
+			class = DECL_FUNC
+		case "module":
+			class = DECL_MODULE
+		}
+		if da.Decl == nil {
+			// In case if no declaraion is a subject of completion, propose all:
+			set := self.makeDeclSet(self.current.topscope)
+			for key, value := range set {
+				value.InferType()
+				b.appendDecl(da.Partial, key, value, class)
+			}
+		} else {
+			// propose all children of a subject declaration and
+			// propose all children of its embedded types
+			for _, decl := range da.Decl.Children {
+				if da.Decl.Class == DECL_MODULE && !ast.IsExported(decl.Name) {
+					continue
+				}
+				b.appendDecl(da.Partial, decl.Name, decl, class)
+			}
+			b.appendEmbedded(da.Partial, da.Decl, class)
+		}
+		partial = len(da.Partial)
+	}
+
+	if b.names.Len() == 0 || b.types.Len() == 0 || b.classes.Len() == 0 {
+		return nil, nil, nil, 0
+	}
+
+	sort.Sort(b)
+	return b.names, b.types, b.classes, partial
+}
+
+func filePackageName(filename string) string {
+	file, _ := parser.ParseFile(filename, nil, parser.PackageClauseOnly)
+	return file.Name.Name
+}
+
+func makeDeclSetRecursive(set map[string]*Decl, scope *Scope) {
+	for name, ent := range scope.entities {
+		if _, ok := set[name]; !ok {
+			set[name] = ent
+		}
+	}
+	if scope.parent != nil {
+		makeDeclSetRecursive(set, scope.parent)
+	}
+}
+
 
 func checkFuncFieldList(f *ast.FieldList) bool {
 	if f == nil {
@@ -194,369 +498,6 @@
 	return true
 }
 
-func filePackageName(filename string) string {
-	file, _ := parser.ParseFile(filename, nil, parser.PackageClauseOnly)
-	return file.Name.Name
-}
-
->>>>>>> 484ecf41
-type AutoCompleteContext struct {
-	//m map[string]*Decl // all visible modules
-
-	current *PackageFile            // currently editted file
-	others  map[string]*PackageFile // other files
-
-	mcache map[string]*ModuleCache // modules cache
-	pkg    *Scope
-	uni    *Scope
-}
-
-func NewAutoCompleteContext() *AutoCompleteContext {
-	self := new(AutoCompleteContext)
-	self.current = NewPackageFile("", "")
-	self.others = make(map[string]*PackageFile)
-	self.mcache = make(map[string]*ModuleCache)
-	self.pkg = NewScope(nil)
-	self.addBuiltinUnsafe()
-	self.createUniverseScope()
-	return self
-}
-
-func (self *AutoCompleteContext) addBuiltinUnsafe() {
-	module := NewModuleCacheForever("unsafe", "unsafe")
-	module.processPackageData(builtinUnsafePackage)
-	self.mcache["unsafe"] = module
-}
-
-func (self *AutoCompleteContext) updateOtherPackageFiles() {
-	packageName := self.current.packageName
-	filename := self.current.name
-
-	dir, file := path.Split(filename)
-	filesInDir, err := ioutil.ReadDir(dir)
-	if err != nil {
-		panic(err.String())
-	}
-
-	newothers := make(map[string]*PackageFile)
-	for _, stat := range filesInDir {
-		ok, _ := path.Match("*.go", stat.Name)
-		if ok && stat.Name != file {
-			filepath := path.Join(dir, stat.Name)
-			oldother, ok := self.others[filepath]
-			if ok && oldother.packageName == packageName {
-				newothers[filepath] = oldother
-			} else {
-				pkg := filePackageName(filepath)
-				if pkg == packageName {
-					newothers[filepath] = NewPackageFile(filepath, packageName)
-				}
-			}
-		}
-	}
-	self.others = newothers
-}
-
-func (self *AutoCompleteContext) appendModulesFromFile(ms map[string]*ModuleCache, f *PackageFile) {
-	for _, m := range f.modules {
-		if _, ok := ms[m.name]; ok {
-			continue
-		}
-		if mod, ok := self.mcache[m.name]; ok {
-			ms[m.name] = mod
-		} else {
-			mod = NewModuleCache(m.name, m.path)
-			ms[m.name] = mod
-			self.mcache[m.name] = mod
-		}
-	}
-}
-
-func (self *AutoCompleteContext) updateCaches() {
-	// temporary map for modules that we need to check for a cache expiration
-	// map is used as a set of unique items to prevent double checks
-	ms := make(map[string]*ModuleCache)
-
-	stage1 := make(chan *PackageFile)
-	stage2 := make(chan bool)
-
-	// start Stage 1 for the other files
-	for _, other := range self.others {
-		go other.updateCache(stage1, stage2)
-	}
-
-	// while Stage 1 of the other files is in the process, collect import
-	// information from the currently editted file
-	self.appendModulesFromFile(ms, self.current)
-
-	// when Stage 1 is done, collect other files import information
-	for _ = range self.others {
-		f := <-stage1
-		self.appendModulesFromFile(ms, f)
-	}
-
-	// initiate module cache update
-	done := make(chan bool)
-	for _, m := range ms {
-		go func(m *ModuleCache) {
-			m.updateCache()
-			done <- true
-		}(m)
-	}
-
-	// wait for its completion
-	for _ = range ms {
-		<-done
-	}
-
-	// update imports and start Stage 2 for the other files
-	self.fixupModules(self.current)
-	for _, f := range self.others {
-		self.fixupModules(f)
-		f.stage2go <- true
-	}
-
-	// wait for its completion
-	for _ = range self.others {
-		<-stage2
-	}
-}
-
-func (self *AutoCompleteContext) makeDeclSet(scope *Scope) map[string]*Decl {
-	set := make(map[string]*Decl, len(self.pkg.entities)*2)
-	makeDeclSetRecursive(set, scope)
-	return set
-}
-
-// Makes all PackageFile module entries valid (e.g. pointing to a real modules in
-// the cache).
-func (self *AutoCompleteContext) fixupModules(f *PackageFile) {
-	for i := range f.modules {
-		name := f.modules[i].name
-		if f.modules[i].alias == "" {
-			f.modules[i].alias = self.mcache[name].defalias
-		}
-		f.modules[i].module = self.mcache[name].main
-	}
-}
-
-func (self *AutoCompleteContext) mergeDeclsFromFile(file *PackageFile) {
-	for _, d := range file.decls {
-		self.pkg.mergeDecl(d)
-	}
-	file.filescope.parent = self.pkg
-}
-
-func (self *AutoCompleteContext) createUniverseScope() {
-	builtin := ast.NewIdent("built-in")
-	self.uni = NewScope(nil)
-	self.uni.addNamedDecl(NewDeclTyped("bool", DECL_TYPE, builtin, self.uni))
-	self.uni.addNamedDecl(NewDeclTyped("byte", DECL_TYPE, builtin, self.uni))
-	self.uni.addNamedDecl(NewDeclTyped("complex64", DECL_TYPE, builtin, self.uni))
-	self.uni.addNamedDecl(NewDeclTyped("complex128", DECL_TYPE, builtin, self.uni))
-	self.uni.addNamedDecl(NewDeclTyped("float32", DECL_TYPE, builtin, self.uni))
-	self.uni.addNamedDecl(NewDeclTyped("float64", DECL_TYPE, builtin, self.uni))
-	self.uni.addNamedDecl(NewDeclTyped("int8", DECL_TYPE, builtin, self.uni))
-	self.uni.addNamedDecl(NewDeclTyped("int16", DECL_TYPE, builtin, self.uni))
-	self.uni.addNamedDecl(NewDeclTyped("int32", DECL_TYPE, builtin, self.uni))
-	self.uni.addNamedDecl(NewDeclTyped("int64", DECL_TYPE, builtin, self.uni))
-	self.uni.addNamedDecl(NewDeclTyped("string", DECL_TYPE, builtin, self.uni))
-	self.uni.addNamedDecl(NewDeclTyped("uint8", DECL_TYPE, builtin, self.uni))
-	self.uni.addNamedDecl(NewDeclTyped("uint16", DECL_TYPE, builtin, self.uni))
-	self.uni.addNamedDecl(NewDeclTyped("uint32", DECL_TYPE, builtin, self.uni))
-	self.uni.addNamedDecl(NewDeclTyped("uint64", DECL_TYPE, builtin, self.uni))
-	self.uni.addNamedDecl(NewDeclTyped("complex", DECL_TYPE, builtin, self.uni))
-	self.uni.addNamedDecl(NewDeclTyped("float", DECL_TYPE, builtin, self.uni))
-	self.uni.addNamedDecl(NewDeclTyped("int", DECL_TYPE, builtin, self.uni))
-	self.uni.addNamedDecl(NewDeclTyped("uint", DECL_TYPE, builtin, self.uni))
-	self.uni.addNamedDecl(NewDeclTyped("uintptr", DECL_TYPE, builtin, self.uni))
-
-	self.uni.addNamedDecl(NewDeclTyped("true", DECL_CONST, builtin, self.uni))
-	self.uni.addNamedDecl(NewDeclTyped("false", DECL_CONST, builtin, self.uni))
-	self.uni.addNamedDecl(NewDeclTyped("iota", DECL_CONST, builtin, self.uni))
-	self.uni.addNamedDecl(NewDeclTyped("nil", DECL_CONST, builtin, self.uni))
-
-	self.uni.addNamedDecl(NewDeclTypedNamed("cap", DECL_FUNC, "func(container) int", self.uni))
-	self.uni.addNamedDecl(NewDeclTypedNamed("close", DECL_FUNC, "func(channel)", self.uni))
-	self.uni.addNamedDecl(NewDeclTypedNamed("closed", DECL_FUNC, "func(channel) bool", self.uni))
-	self.uni.addNamedDecl(NewDeclTypedNamed("cmplx", DECL_FUNC, "func(real, imag)", self.uni))
-	self.uni.addNamedDecl(NewDeclTypedNamed("copy", DECL_FUNC, "func(dst, src)", self.uni))
-	self.uni.addNamedDecl(NewDeclTypedNamed("imag", DECL_FUNC, "func(complex)", self.uni))
-	self.uni.addNamedDecl(NewDeclTypedNamed("len", DECL_FUNC, "func(container) int", self.uni))
-	self.uni.addNamedDecl(NewDeclTypedNamed("make", DECL_FUNC, "func(type, len[, cap]) type", self.uni))
-	self.uni.addNamedDecl(NewDeclTypedNamed("new", DECL_FUNC, "func(type) *type", self.uni))
-	self.uni.addNamedDecl(NewDeclTypedNamed("panic", DECL_FUNC, "func(interface{})", self.uni))
-	self.uni.addNamedDecl(NewDeclTypedNamed("print", DECL_FUNC, "func(...interface{})", self.uni))
-	self.uni.addNamedDecl(NewDeclTypedNamed("println", DECL_FUNC, "func(...interface{})", self.uni))
-	self.uni.addNamedDecl(NewDeclTypedNamed("real", DECL_FUNC, "func(complex)", self.uni))
-	self.uni.addNamedDecl(NewDeclTypedNamed("recover", DECL_FUNC, "func() interface{}", self.uni))
-}
-
-func (self *AutoCompleteContext) mergeDecls() {
-	self.pkg = NewScope(self.uni)
-	self.mergeDeclsFromFile(self.current)
-	for _, file := range self.others {
-		self.mergeDeclsFromFile(file)
-	}
-}
-
-// returns three slices of the same length containing:
-// 1. apropos names
-// 2. apropos types (pretty-printed)
-// 3. apropos classes
-// and length of the part that should be replaced (if any)
-func (self *AutoCompleteContext) Apropos(file []byte, filename string, cursor int) ([]string, []string, []string, int) {
-	var curctx ProcessDataContext
-
-	self.current.cursor = cursor
-	self.current.name = filename
-
-	// Update caches and parse the current file.
-	// This process is quite complicated, because I was trying to design it in a 
-	// concurrent fashion. Apparently I'm not really good at that. Hopefully 
-	// will be better in future.
-
-	// Stage 1:
-	// - parses file to AST
-	// - figures out package name
-	// - processes imports
-	self.current.processDataStage1(file, &curctx)
-	if filename != "" {
-		// If filename was provided, we're trying to find other package file of the
-		// currently editted package. And the function should be executed after 
-		// Stage 1, because we need to know the package name.
-		self.updateOtherPackageFiles()
-	}
-
-	// Updates cache of other files and modules. See the function for details of
-	// the process.
-	self.updateCaches()
-
-	// TODO: this stage exists due to previous foreignification requirement thing.
-	// Probably we can get rid of that. Files don't need valid import information
-	// unless we're doing type inference and it happens only in Stage 3.
-	// TODO: merge Stage 1 and Stage 2 for the other files and for the current file.
-
-	// Stage 2:
-	// - applies import information to the current file
-	// - processes top level declarations
-	self.current.processDataStage2(&curctx)
-
-	// At this point we have collected all top level declarations, now we need to
-	// merge them in the common package block.
-	self.mergeDecls()
-
-	// Stage 3:
-	// - process local statements (e.g. those that are in a function where cursor is)
-	self.current.processDataStage3(&curctx)
-
-	b := NewOutBuffers(self)
-
-	partial := 0
-	da := self.deduceDecl(file, cursor)
-	if da != nil {
-		class := -1
-		switch da.Partial {
-		case "const":
-			class = DECL_CONST
-		case "var":
-			class = DECL_VAR
-		case "type":
-			class = DECL_TYPE
-		case "func":
-			class = DECL_FUNC
-		case "module":
-			class = DECL_MODULE
-		}
-		if da.Decl == nil {
-			// In case if no declaraion is a subject of completion, propose all:
-			set := self.makeDeclSet(self.current.topscope)
-			for key, value := range set {
-				value.InferType()
-				b.appendDecl(da.Partial, key, value, class)
-			}
-		} else {
-			// propose all children of a subject declaration and
-			// propose all children of its embedded types
-			for _, decl := range da.Decl.Children {
-				if da.Decl.Class == DECL_MODULE && !ast.IsExported(decl.Name) {
-					continue
-				}
-				b.appendDecl(da.Partial, decl.Name, decl, class)
-			}
-			b.appendEmbedded(da.Partial, da.Decl, class)
-		}
-		partial = len(da.Partial)
-	}
-
-	if b.names.Len() == 0 || b.types.Len() == 0 || b.classes.Len() == 0 {
-		return nil, nil, nil, 0
-	}
-
-	sort.Sort(b)
-	return b.names, b.types, b.classes, partial
-}
-
-func filePackageName(filename string) string {
-	file, _ := parser.ParseFile(filename, nil, nil, parser.PackageClauseOnly)
-	return file.Name.Name()
-}
-
-func makeDeclSetRecursive(set map[string]*Decl, scope *Scope) {
-	for name, ent := range scope.entities {
-		if _, ok := set[name]; !ok {
-			set[name] = ent
-		}
-	}
-	if scope.parent != nil {
-		makeDeclSetRecursive(set, scope.parent)
-	}
-}
-
-
-func checkFuncFieldList(f *ast.FieldList) bool {
-	if f == nil {
-		return true
-	}
-
-	for _, field := range f.List {
-		if !checkTypeExpr(field.Type) {
-			return false
-		}
-	}
-	return true
-}
-
-// checks for a type expression correctness, it the type expression has
-// ast.BadExpr somewhere, returns false, otherwise true
-func checkTypeExpr(e ast.Expr) bool {
-	switch t := e.(type) {
-	case *ast.StarExpr:
-		return checkTypeExpr(t.X)
-	case *ast.ArrayType:
-		return checkTypeExpr(t.Elt)
-	case *ast.SelectorExpr:
-		return checkTypeExpr(t.X)
-	case *ast.FuncType:
-		a := checkFuncFieldList(t.Params)
-		b := checkFuncFieldList(t.Results)
-		return a && b
-	case *ast.MapType:
-		a := checkTypeExpr(t.Key)
-		b := checkTypeExpr(t.Value)
-		return a && b
-	case *ast.Ellipsis:
-		return checkTypeExpr(t.Elt)
-	case *ast.ChanType:
-		return checkTypeExpr(t.Value)
-	case *ast.BadExpr:
-		return false
-	default:
-		return true
-	}
-	return true
-}
-
 
 //-------------------------------------------------------------------------
 // Status output
